--- conflicted
+++ resolved
@@ -14,11 +14,8 @@
 import atexit
 import shutil
 import tempfile
-<<<<<<< HEAD
-=======
 import subprocess
 import urllib
->>>>>>> a9f2ec82
 import csv
 
 # server to talk to... defaults to our own FQDN
